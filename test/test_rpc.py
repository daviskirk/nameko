--- conflicted
+++ resolved
@@ -8,14 +8,9 @@
 from nameko.dependencies import AttributeDependency
 from nameko.events import event_handler
 from nameko.exceptions import RemoteError
-<<<<<<< HEAD
-from nameko.rpc import rpc, Service, get_rpc_consumer
-from nameko.service import (
-    WorkerContext, WorkerContextBase, NAMEKO_DATA_KEYS)
-=======
-from nameko.rpc import rpc, Service
 from nameko.messaging import AMQP_URI_CONFIG_KEY
->>>>>>> 6b1353a7
+from nameko.rpc import rpc, Service, get_rpc_consumer, RpcConsumer
+from nameko.service import WorkerContext, WorkerContextBase, NAMEKO_DATA_KEYS
 
 
 class ExampleError(Exception):
@@ -191,7 +186,7 @@
     }
 
     headers = {}
-    rpc_consumer = get_rpc_consumer(container.ctx)
+    rpc_consumer = get_rpc_consumer(container.ctx, RpcConsumer)
     handle_message = rpc_consumer.handle_message
 
     with patch.object(rpc_consumer, 'handle_message') as patched_handler:
@@ -222,7 +217,7 @@
     }
 
     headers = {}
-    rpc_consumer = get_rpc_consumer(container.ctx)
+    rpc_consumer = get_rpc_consumer(container.ctx, RpcConsumer)
     handle_message = rpc_consumer.handle_message
 
     with patch.object(rpc_consumer, 'handle_message') as patched_handler:
