import uuid

import eventlet
import pytest
from eventlet.event import Event
from greenlet import GreenletExit  # pylint: disable=E0611
from kombu.connection import Connection
from mock import Mock, call, create_autospec, patch
from six.moves import queue

from nameko.constants import MAX_WORKERS_CONFIG_KEY
<<<<<<< HEAD
=======
from nameko.containers import ServiceContainer, WorkerContext
>>>>>>> f09519a1
from nameko.events import event_handler
from nameko.exceptions import (
    IncorrectSignature, MalformedRequest, MethodNotFound, RemoteError,
    UnknownService)
from nameko.extensions import DependencyProvider
from nameko.messaging import QueueConsumer
from nameko.rpc import (
    MethodProxy, ReplyListener, Responder, Rpc, RpcConsumer, RpcProxy, rpc)
from nameko.standalone.rpc import ServiceRpcProxy
from nameko.testing.services import (
    dummy, entrypoint_hook, restrict_entrypoints)
from nameko.testing.utils import get_extension, wait_for_call, unpack_mock_call
from nameko.testing.waiting import wait_for_call as patch_wait

from test import skip_if_no_toxiproxy


class ExampleError(Exception):
    pass


hello = object()
translations = {
    'en': {hello: 'hello'},
    'fr': {hello: 'bonjour'},
}


class Translator(DependencyProvider):

    def get_dependency(self, worker_ctx):
        def translate(value):
            lang = worker_ctx.data['language']
            return translations[lang][value]
        return translate


class ExampleService(object):
    name = 'exampleservice'

    translate = Translator()
    example_rpc = RpcProxy('exampleservice')
    unknown_rpc = RpcProxy('unknown_service')

    @rpc
    def task_a(self, *args, **kwargs):
        return "result_a"

    @rpc
    def task_b(self, *args, **kwargs):
        return "result_b"

    @rpc
    def call_async(self):
        res1 = self.example_rpc.task_a.call_async()
        res2 = self.example_rpc.task_b.call_async()
        res3 = self.example_rpc.echo.call_async()
        return [res2.result(), res1.result(), res3.result()]

    @rpc
    def call_unknown(self):
        return self.unknown_rpc.any_method()

    @rpc
    def echo(self, *args, **kwargs):
        return args, kwargs

    @rpc
    def say_hello(self):
        return self.translate(hello)

    @event_handler('srcservice', 'eventtype')
    def async_task(self):
        pass  # pragma: no cover

    @rpc
    def raises(self):
        raise ExampleError("error")


@pytest.yield_fixture
def get_rpc_exchange():
    with patch('nameko.rpc.get_rpc_exchange', autospec=True) as patched:
        yield patched


@pytest.yield_fixture
def queue_consumer():
    replacement = create_autospec(QueueConsumer)
    with patch.object(QueueConsumer, 'bind') as mock_ext:
        mock_ext.return_value = replacement
        yield replacement


def test_rpc_consumer(get_rpc_exchange, queue_consumer, mock_container):

    container = mock_container
    container.shared_extensions = {}
    container.config = {}
    container.service_name = "exampleservice"
    container.service_cls = Mock(rpcmethod=lambda: None)

    exchange = Mock()
    get_rpc_exchange.return_value = exchange

    consumer = RpcConsumer().bind(container)

    entrypoint = Rpc().bind(container, "rpcmethod")
    entrypoint.rpc_consumer = consumer

    entrypoint.setup()
    consumer.setup()
    queue_consumer.setup()

    queue = consumer.queue
    assert queue.name == "rpc-exampleservice"
    assert queue.routing_key == "exampleservice.*"
    assert queue.exchange == exchange
    assert queue.durable

    queue_consumer.register_provider.assert_called_once_with(consumer)

    consumer.register_provider(entrypoint)
    assert consumer._providers == set([entrypoint])

    routing_key = "exampleservice.rpcmethod"
    assert consumer.get_provider_for_method(routing_key) == entrypoint

    routing_key = "exampleservice.invalidmethod"
    with pytest.raises(MethodNotFound):
        consumer.get_provider_for_method(routing_key)

    consumer.unregister_provider(entrypoint)
    assert consumer._providers == set()


def test_rpc_consumer_unregisters_if_no_providers(
    container_factory, rabbit_config
):
    class Service(object):
        name = "service"

        @rpc
        def method(self):
            pass  # pragma: no cover

    container = container_factory(Service, rabbit_config)
    restrict_entrypoints(container)  # disable 'method' entrypoint

    rpc_consumer = get_extension(container, RpcConsumer)
    with patch.object(rpc_consumer, 'queue_consumer') as queue_consumer:
        rpc_consumer.stop()

    assert queue_consumer.unregister_provider.called
    assert rpc_consumer._unregistered_from_queue_consumer.ready()


def test_reply_listener(get_rpc_exchange, queue_consumer, mock_container):

    container = mock_container
    container.shared_extensions = {}
    container.config = {}
    container.service_name = "exampleservice"

    exchange = Mock()
    get_rpc_exchange.return_value = exchange

    reply_listener = ReplyListener().bind(container)

    forced_uuid = uuid.uuid4().hex

    with patch('nameko.rpc.uuid', autospec=True) as patched_uuid:
        patched_uuid.uuid4.return_value = forced_uuid

        reply_listener.setup()
        queue_consumer.setup()

        queue = reply_listener.queue
        assert queue.name == "rpc.reply-exampleservice-{}".format(forced_uuid)
        assert queue.exchange == exchange
        assert queue.routing_key == forced_uuid

    queue_consumer.register_provider.assert_called_once_with(reply_listener)

    correlation_id = 1
    reply_event = reply_listener.get_reply_event(correlation_id)

    assert reply_listener._reply_events == {1: reply_event}

    message = Mock()
    message.properties.get.return_value = correlation_id
    reply_listener.handle_message("msg", message)

    queue_consumer.ack_message.assert_called_once_with(message)
    assert reply_event.ready()
    assert reply_event.wait() == "msg"

    assert reply_listener._reply_events == {}

    with patch('nameko.rpc._log', autospec=True) as log:
        reply_listener.handle_message("msg", message)
        assert log.debug.call_args == call(
            'Unknown correlation id: %s', correlation_id)


# =============================================================================
# INTEGRATION TESTS
# =============================================================================


def test_rpc_consumer_creates_single_consumer(container_factory, rabbit_config,
                                              rabbit_manager):
    container = container_factory(ExampleService, rabbit_config)
    container.start()

    # we should have 3 queues:
    #   * RPC requests
    #   * RPC replies
    #   * events
    vhost = rabbit_config['vhost']
    queues = rabbit_manager.get_queues(vhost)
    assert len(queues) == 3

    # each one should have one consumer
    rpc_queue = rabbit_manager.get_queue(vhost, "rpc-exampleservice")
    assert len(rpc_queue['consumer_details']) == 1
    evt_queue = rabbit_manager.get_queue(
        vhost, "evt-srcservice-eventtype--exampleservice.async_task")
    assert len(evt_queue['consumer_details']) == 1

    queue_names = [queue['name'] for queue in queues]
    reply_queue_names = [name for name in queue_names if 'rpc.reply' in name]
    assert len(reply_queue_names) == 1
    reply_queue_name = reply_queue_names[0]
    reply_queue = rabbit_manager.get_queue(vhost, reply_queue_name)
    assert len(reply_queue['consumer_details']) == 1

    # and share a single connection
    consumer_connection_names = set(
        queue['consumer_details'][0]['channel_details']['connection_name']
        for queue in [rpc_queue, evt_queue, reply_queue]
    )
    assert len(consumer_connection_names) == 1


def test_rpc_args_kwargs(container_factory, rabbit_config):

    container = container_factory(ExampleService, rabbit_config)
    container.start()

    with entrypoint_hook(container, 'echo') as echo:
        assert echo() == ((), {})
        assert echo("a", "b") == (("a", "b"), {})
        assert echo(foo="bar") == ((), {'foo': 'bar'})
        assert echo("arg", kwarg="kwarg") == (("arg",), {'kwarg': 'kwarg'})


def test_rpc_context_data(container_factory, rabbit_config):

    container = container_factory(ExampleService, rabbit_config)
    container.start()

    context_data = {
        'language': 'en',
        'auth_token': '123456789'
    }

    with entrypoint_hook(container, 'say_hello', context_data) as say_hello:
        assert say_hello() == "hello"

    context_data['language'] = 'fr'

    with entrypoint_hook(container, 'say_hello', context_data) as say_hello:
        assert say_hello() == "bonjour"


@pytest.mark.usefixtures("predictable_call_ids")
def test_rpc_headers(container_factory, rabbit_config):

    container = container_factory(ExampleService, rabbit_config)

    context_data = {
        'language': 'en',
        'otherheader': 'othervalue'
    }

    headers = {}
    rpc_consumer = get_extension(container, RpcConsumer)
    handle_message = rpc_consumer.handle_message

    with patch.object(
        rpc_consumer, 'handle_message', autospec=True
    ) as patched_handler:

        def side_effect(body, message):
            headers.update(message.headers)  # extract message headers
            return handle_message(body, message)

        patched_handler.side_effect = side_effect
        container.start()

        # use a standalone rpc proxy to call exampleservice.say_hello()
        with ServiceRpcProxy(
            "exampleservice", rabbit_config, context_data
        ) as proxy:
            proxy.say_hello()

    # headers as per context data, plus call stack
    assert headers == {
        'nameko.language': 'en',
        'nameko.otherheader': 'othervalue',
        'nameko.call_id_stack': ['standalone_rpc_proxy.call.0'],
    }


def test_rpc_existing_method(container_factory, rabbit_config):

    container = container_factory(ExampleService, rabbit_config)
    container.start()

    with ServiceRpcProxy("exampleservice", rabbit_config) as proxy:
        assert proxy.task_a() == "result_a"
        assert proxy.task_b() == "result_b"


def test_async_rpc(container_factory, rabbit_config):

    container = container_factory(ExampleService, rabbit_config)
    container.start()

    with entrypoint_hook(container, 'call_async') as call_async:
        assert call_async() == ["result_b", "result_a", [[], {}]]


def test_rpc_incorrect_signature(container_factory, rabbit_config):

    class Service(object):
        name = "service"

        @rpc
        def no_args(self):
            pass

        @rpc
        def args_only(self, a):
            pass

        @rpc
        def kwargs_only(self, a=None):
            pass

        @rpc
        def star_args(self, *args):
            pass

        @rpc
        def star_kwargs(self, **kwargs):
            pass

        @rpc
        def args_star_args(self, a, *args):
            pass

        @rpc
        def args_star_kwargs(self, a, **kwargs):
            pass

    container = container_factory(Service, rabbit_config)
    container.start()

    method_calls = [
        (('no_args', (), {}), True),
        (('no_args', ('bad arg',), {}), False),
        (('args_only', ('arg',), {}), True),
        (('args_only', (), {'a': 'arg'}), True),
        (('args_only', (), {'arg': 'arg'}), False),
        (('kwargs_only', ('a',), {}), True),
        (('kwargs_only', (), {'a': 'arg'}), True),
        (('kwargs_only', (), {'arg': 'arg'}), False),
        (('star_args', ('a', 'b'), {}), True),
        (('star_args', (), {'c': 'c'}), False),
        (('star_kwargs', (), {'c': 'c'}), True),
        (('star_kwargs', ('a', 'b'), {}), False),
        (('args_star_args', ('a',), {}), True),
        (('args_star_args', ('a', 'b'), {}), True),
        (('args_star_args', (), {}), False),
        (('args_star_args', (), {'c': 'c'}), False),
        (('args_star_kwargs', ('a',), {}), True),
        (('args_star_kwargs', ('a', 'b'), {}), False),
        (('args_star_kwargs', ('a', 'b'), {'c': 'c'}), False),
        (('args_star_kwargs', (), {}), False),
    ]

    for signature, is_valid_call in method_calls:

        method_name, args, kwargs = signature

        with ServiceRpcProxy("service", rabbit_config) as proxy:
            method = getattr(proxy, method_name)

            if not is_valid_call:
                with pytest.raises(IncorrectSignature):
                    method(*args, **kwargs)
            else:
                method(*args, **kwargs)  # no raise


def test_rpc_missing_method(container_factory, rabbit_config):

    container = container_factory(ExampleService, rabbit_config)
    container.start()

    with ServiceRpcProxy("exampleservice", rabbit_config) as proxy:
        with pytest.raises(MethodNotFound) as exc_info:
            proxy.task_c()
    assert str(exc_info.value) == "task_c"


def test_rpc_invalid_message():
    entrypoint = Rpc()
    with pytest.raises(MalformedRequest) as exc:
        entrypoint.handle_message({'args': ()}, None)  # missing 'kwargs'
    assert 'Message missing `args` or `kwargs`' in str(exc)


def test_handle_message_raise_malformed_request(
        container_factory, rabbit_config):
    container = container_factory(ExampleService, rabbit_config)
    container.start()

    with pytest.raises(MalformedRequest):
        with patch('nameko.rpc.Rpc.handle_message') as handle_message:
            handle_message.side_effect = MalformedRequest('bad request')
            with ServiceRpcProxy("exampleservice", rabbit_config) as proxy:
                proxy.task_a()


def test_handle_message_raise_other_exception(
        container_factory, rabbit_config):
    container = container_factory(ExampleService, rabbit_config)
    container.start()

    with pytest.raises(RemoteError):
        with patch('nameko.rpc.Rpc.handle_message') as handle_message:
            handle_message.side_effect = Exception('broken')
            with ServiceRpcProxy("exampleservice", rabbit_config) as proxy:
                proxy.task_a()


def test_rpc_method_that_raises(container_factory, rabbit_config):

    container = container_factory(ExampleService, rabbit_config)
    container.start()

    with ServiceRpcProxy("exampleservice", rabbit_config) as proxy:
        with pytest.raises(RemoteError) as exc_info:
            proxy.raises()
    assert exc_info.value.exc_type == "ExampleError"


def test_rpc_unknown_service(container_factory, rabbit_config):
    container = container_factory(ExampleService, rabbit_config)
    container.start()

    with ServiceRpcProxy("exampleservice", rabbit_config) as proxy:
        # success
        assert proxy.task_a()

        # failure
        with pytest.raises(RemoteError) as exc_info:
            proxy.call_unknown()

    assert exc_info.value.exc_type == "UnknownService"


def test_rpc_unknown_service_standalone(rabbit_config):

    with ServiceRpcProxy("unknown_service", rabbit_config) as proxy:
        with pytest.raises(UnknownService) as exc_info:
            proxy.anything()

    assert exc_info.value._service_name == 'unknown_service'


def test_rpc_container_being_killed_retries(
        container_factory, rabbit_config):

    container = container_factory(ExampleService, rabbit_config)
    container.start()

    def wait_for_result():
        with ServiceRpcProxy("exampleservice", rabbit_config) as proxy:
            return proxy.task_a()

    container._being_killed = True

    rpc_provider = get_extension(container, Rpc, method_name='task_a')

    with patch.object(
        rpc_provider,
        'rpc_consumer',
        wraps=rpc_provider.rpc_consumer,
    ) as wrapped_consumer:
        waiter = eventlet.spawn(wait_for_result)
        with wait_for_call(1, wrapped_consumer.requeue_message):
            pass  # wait until at least one message has been requeued
        assert not waiter.dead

    container._being_killed = False
    assert waiter.wait() == 'result_a'  # now completed


def test_rpc_consumer_sharing(container_factory, rabbit_config,
                              rabbit_manager):
    """ Verify that the RpcConsumer unregisters from the queueconsumer when
    the first provider unregisters itself. Otherwise it keeps consuming
    messages for the unregistered provider, raising MethodNotFound.
    """

    container = container_factory(ExampleService, rabbit_config)
    container.start()

    task_a = get_extension(container, Rpc, method_name="task_a")
    task_a_stop = task_a.stop

    task_b = get_extension(container, Rpc, method_name="task_b")
    task_b_stop = task_b.stop

    task_a_stopped = Event()

    def patched_task_a_stop():
        task_a_stop()  # stop immediately
        task_a_stopped.send(True)

    def patched_task_b_stop():
        eventlet.sleep(2)  # stop after 2 seconds
        task_b_stop()

    with patch.object(task_b, 'stop', patched_task_b_stop), \
            patch.object(task_a, 'stop', patched_task_a_stop):

        # stop the container and wait for task_a to stop
        # task_b will still be in the process of stopping
        eventlet.spawn(container.stop)
        task_a_stopped.wait()

        # try to call task_a.
        # should timeout, rather than raising MethodNotFound
        with ServiceRpcProxy("exampleservice", rabbit_config) as proxy:
            with pytest.raises(eventlet.Timeout):
                with eventlet.Timeout(1):
                    proxy.task_a()

    # kill the container so we don't have to wait for task_b to stop
    container.kill()


def test_rpc_consumer_cannot_exit_with_providers(
        container_factory, rabbit_config):

    container = container_factory(ExampleService, rabbit_config)
    container.start()

    task_a = get_extension(container, Rpc, method_name="task_a")

    def never_stops():
        while True:
            eventlet.sleep()

    with patch.object(task_a, 'stop', never_stops):
        with pytest.raises(eventlet.Timeout):
            with eventlet.Timeout(1):
                container.stop()

    # kill off task_a's misbehaving rpc provider
    container.kill()


@skip_if_no_toxiproxy
class TestProxyDisconnections(object):
    """ Test and demonstrate behaviour under poor network conditions.

    Publisher confirms must be enabled for some of these tests to pass. Without
    confirms, previously used but now dead connections will accept writes
    without raising. These tests are skipped in this scenario.

    Note that publisher confirms do not protect against sockets that remain
    open but do not deliver messages (i.e. `toxiproxy.set_timeout(0)`).
    This can only be mitigated with AMQP heartbeats (not yet supported)
    """

    @pytest.fixture(autouse=True)
    def server_container(self, container_factory, rabbit_config):

        class Service(object):
            name = "server"

            @rpc
            def echo(self, arg):
                return arg

        config = rabbit_config

        container = container_factory(Service, config)
        container.start()

    @pytest.fixture(autouse=True)
    def client_container(self, container_factory, rabbit_config):

        class Service(object):
            name = "client"

            server_rpc = RpcProxy("server")

            @dummy
            def echo(self, arg):
                return self.server_rpc.echo(arg)

        container = container_factory(Service, rabbit_config)
        container.start()
        return container

    @pytest.yield_fixture(autouse=True)
    def retry(self, request):
        retry = False
        if "publish_retry" in request.keywords:
            retry = True

        with patch.object(MethodProxy.publisher_cls, 'retry', new=retry):
            yield

    @pytest.yield_fixture(params=[True, False])
    def use_confirms(self, request):
        with patch.object(
            MethodProxy.publisher_cls, 'use_confirms', new=request.param
        ):
            yield request.param

    @pytest.yield_fixture(autouse=True)
    def toxic_rpc_proxy(self, toxiproxy):
        with patch.object(MethodProxy, 'amqp_uri', new=toxiproxy.uri):
            yield

    @pytest.mark.usefixtures('use_confirms')
    def test_normal(self, client_container):

        with entrypoint_hook(client_container, 'echo') as echo:
            assert echo(1) == 1
            assert echo(2) == 2

    @pytest.mark.usefixtures('use_confirms')
    def test_down(self, client_container, toxiproxy):
        toxiproxy.disable()

        with pytest.raises(IOError) as exc_info:
            with entrypoint_hook(client_container, 'echo') as echo:
                echo(1)
        assert "ECONNREFUSED" in str(exc_info.value)

    @pytest.mark.usefixtures('use_confirms')
    def test_timeout(self, client_container, toxiproxy):
        toxiproxy.set_timeout()

        with pytest.raises(IOError) as exc_info:
            with entrypoint_hook(client_container, 'echo') as echo:
                echo(1)
        assert "Socket closed" in str(exc_info.value)

    def test_reuse_when_down(self, client_container, toxiproxy):
        """ Verify we detect stale connections.

        Publish confirms are required for this functionality. Without confirms
        the later messages are silently lost and the test hangs waiting for a
        response.
        """
        with entrypoint_hook(client_container, 'echo') as echo:
            assert echo(1) == 1

        toxiproxy.disable()

        with pytest.raises(IOError) as exc_info:
            with entrypoint_hook(client_container, 'echo') as echo:
                echo(2)
        assert (
            # expect the write to raise a BrokenPipe or, if it succeeds,
            # the socket to be closed on the subsequent confirmation read
            "Broken pipe" in str(exc_info.value) or
            "Socket closed" in str(exc_info.value)
        )

    def test_reuse_when_recovered(self, client_container, toxiproxy):
        """ Verify we detect and recover from stale connections.

        Publish confirms are required for this functionality. Without confirms
        the later messages are silently lost and the test hangs waiting for a
        response.
        """
        with entrypoint_hook(client_container, 'echo') as echo:
            assert echo(1) == 1

        toxiproxy.disable()

        with pytest.raises(IOError) as exc_info:
            with entrypoint_hook(client_container, 'echo') as echo:
                echo(2)
        assert (
            # expect the write to raise a BrokenPipe or, if it succeeds,
            # the socket to be closed on the subsequent confirmation read
            "Broken pipe" in str(exc_info.value) or
            "Socket closed" in str(exc_info.value)
        )

        toxiproxy.enable()

        with entrypoint_hook(client_container, 'echo') as echo:
            assert echo(3) == 3

    @pytest.mark.publish_retry
    def test_with_retry_policy(self, client_container, toxiproxy):
        """ Verify we automatically recover from stale connections.

        Publish confirms are required for this functionality. Without confirms
        the later messages are silently lost and the test hangs waiting for a
        response.
        """
        with entrypoint_hook(client_container, 'echo') as echo:
            assert echo(1) == 1

        toxiproxy.disable()

        def enable_after_retry(args, kwargs, res, exc_info):
            toxiproxy.enable()
            return True

        # call 2 succeeds (after reconnecting via retry policy)
        with patch_wait(Connection, 'connect', callback=enable_after_retry):
            with entrypoint_hook(client_container, 'echo') as echo:
                assert echo(2) == 2


@skip_if_no_toxiproxy
class TestResponderDisconnections(object):
    """ Test and demonstrate behaviour under poor network conditions.

    Publisher confirms must be enabled for some of these tests to pass. Without
    confirms, previously used but now dead connections will accept writes
    without raising. These tests are skipped in this scenario.

    Note that publisher confirms do not protect against sockets that remain
    open but do not deliver messages (i.e. `toxiproxy.set_timeout(0)`).
    This can only be mitigated with AMQP heartbeats (not yet supported)
    """

    @pytest.yield_fixture(autouse=True)
    def toxic_responder(self, toxiproxy):
        def replacement_constructor(amqp_uri, *args):
            return Responder(toxiproxy.uri, *args)
        with patch('nameko.rpc.Responder', wraps=replacement_constructor):
            yield

    @pytest.yield_fixture(params=[True, False])
    def use_confirms(self, request):
        value = request.param
        with patch.object(Responder.publisher_cls, 'use_confirms', new=value):
            yield value

    @pytest.yield_fixture(autouse=True)
    def retry(self, request):
        value = False
        if "publish_retry" in request.keywords:
            value = True

        with patch.object(Responder.publisher_cls, 'retry', new=value):
            yield

    @pytest.fixture
    def service_cls(self):
        class Service(object):
            name = "service"

            @rpc
            def echo(self, arg):
                return arg

        return Service

    @pytest.fixture(autouse=True)
    def container(self, container_factory, service_cls, rabbit_config):

        config = rabbit_config

        container = container_factory(service_cls, config)
        container.start()
        return container

    @pytest.yield_fixture
    def service_rpc(self, rabbit_config):

        gts = []

        def kill_greenthreads():
            for gt in gts:
                try:
                    gt.kill()
                except GreenletExit:  # pragma: no cover
                    pass
            del gts[:]

        class ThreadSafeRpcProxy(object):
            """ The ServiceRpcProxy is not thread-safe, so we can't create it
            in a fixture and use it directly from a new greenlet in a test
            (which we need to, because it hangs in many of these tests).

            Instead we fake the interface and make the underlying proxy call
            in a dedicated thread, ensuring it's never shared.
            """

            def __getattr__(self, name):
                def method(*args, **kwargs):
                    def call():
                        with ServiceRpcProxy(
                            "service", rabbit_config
                        ) as proxy:
                            return getattr(proxy, name)(*args, **kwargs)

                    gt = eventlet.spawn(call)
                    gts.append(gt)
                    return gt.wait()
                return method

            def abort(self):
                kill_greenthreads()

        proxy = ThreadSafeRpcProxy()
        yield proxy
        kill_greenthreads()

    @pytest.mark.usefixtures('use_confirms')
    def test_normal(self, service_rpc):
        assert service_rpc.echo(1) == 1
        assert service_rpc.echo(2) == 2

    @pytest.mark.usefixtures('use_confirms')
    def test_down(self, container, service_rpc, toxiproxy):
        toxiproxy.disable()

        eventlet.spawn_n(service_rpc.echo, 1)

        # the container will raise if the responder cannot reply
        with pytest.raises(IOError) as exc_info:
            container.wait()
        assert "ECONNREFUSED" in str(exc_info.value)

        service_rpc.abort()

    @pytest.mark.usefixtures('use_confirms')
    def test_timeout(self, container, service_rpc, toxiproxy):
        toxiproxy.set_timeout()

        eventlet.spawn_n(service_rpc.echo, 1)

        # the container will raise if the responder cannot reply
        with pytest.raises(IOError) as exc_info:
            container.wait()
        assert "Socket closed" in str(exc_info.value)

        service_rpc.abort()

    def test_reuse_when_down(self, container, service_rpc, toxiproxy):
        """ Verify we detect stale connections.

        Publish confirms are required for this functionality. Without confirms
        the later messages are silently lost and the test hangs waiting for a
        response.
        """
        assert service_rpc.echo(1) == 1

        toxiproxy.disable()

        eventlet.spawn_n(service_rpc.echo, 2)

        # the container will raise if the responder cannot reply
        with pytest.raises(IOError) as exc_info:
            container.wait()
        assert (
            # expect the write to raise a BrokenPipe or, if it succeeds,
            # the socket to be closed on the subsequent confirmation read
            "Broken pipe" in str(exc_info.value) or
            "Socket closed" in str(exc_info.value)
        )

        service_rpc.abort()

    def test_reuse_when_recovered(
        self, container, service_rpc, toxiproxy, container_factory,
        rabbit_config, service_cls
    ):
        """ Verify we detect and recover from stale connections.

        Publish confirms are required for this functionality. Without confirms
        the later messages are silently lost and the test hangs waiting for a
        response.
        """
        assert service_rpc.echo(1) == 1

        toxiproxy.disable()

        eventlet.spawn_n(service_rpc.echo, 2)

        # the container will raise if the responder cannot reply
        with pytest.raises(IOError) as exc_info:
            container.wait()
        assert (
            # expect the write to raise a BrokenPipe or, if it succeeds,
            # the socket to be closed on the subsequent confirmation read
            "Broken pipe" in str(exc_info.value) or
            "Socket closed" in str(exc_info.value)
        )

        toxiproxy.enable()

        # create new container
        replacement_container = container_factory(service_cls, rabbit_config)
        replacement_container.start()

        assert service_rpc.echo(3) == 3

    @pytest.mark.publish_retry
    def test_with_retry_policy(self, service_rpc, toxiproxy):
        """ Verify we automatically recover from stale connections.

        Publish confirms are required for this functionality. Without confirms
        the later messages are silently lost and the test hangs waiting for a
        response.
        """
        assert service_rpc.echo(1) == 1

        toxiproxy.disable()

        def enable_after_retry(args, kwargs, res, exc_info):
            toxiproxy.enable()
            return True

        # call 2 succeeds (after reconnecting via retry policy)
        with patch_wait(Connection, 'connect', callback=enable_after_retry):
            assert service_rpc.echo(2) == 2


class TestBackwardsCompatClassAttrs(object):

    @pytest.mark.parametrize("parameter,value", [
        ('retry', False),
        ('retry_policy', {'max_retries': 999}),
        ('use_confirms', False),
    ])
    def test_attrs_are_applied_as_defaults(
        self, parameter, value, mock_container
    ):
        """ Verify that you can specify some fields by subclassing the
        MethodProxy class.
        """
        method_proxy_cls = type(
            "LegacyMethodProxy", (MethodProxy,), {parameter: value}
        )
        with patch('nameko.rpc.warnings') as warnings:
            worker_ctx = Mock()
            worker_ctx.container.config = {'AMQP_URI': 'memory://'}
            reply_listener = Mock()
            proxy = method_proxy_cls(
                worker_ctx, "service", "method", reply_listener
            )

        assert warnings.warn.called
        call_args = warnings.warn.call_args
        assert parameter in unpack_mock_call(call_args).positional[0]

        assert getattr(proxy.publisher, parameter) == value


class TestConfigurability(object):
    """
    Test and demonstrate configuration options for the RpcProxy
    """

    @pytest.yield_fixture
    def get_producer(self):
        with patch('nameko.amqp.publish.get_producer') as get_producer:
            yield get_producer

    @pytest.fixture
    def producer(self, get_producer):
        producer = get_producer().__enter__.return_value
        # make sure we don't raise UndeliverableMessage if mandatory is True
        producer.channel.returned_messages.get_nowait.side_effect = queue.Empty
        return producer

    @pytest.mark.parametrize("parameter", [
        # delivery options
        'delivery_mode', 'priority', 'expiration',
        # message options
        'serializer', 'compression',
        # retry policy
        'retry', 'retry_policy',
        # other arbitrary publish kwargs
        'user_id', 'bogus_param'
    ])
    def test_regular_parameters(
        self, parameter, mock_container, producer
    ):
        """ Verify that most parameters can be specified at RpcProxy
        instantiation time.
        """
        mock_container.config = {'AMQP_URI': 'memory://localhost'}
        mock_container.shared_extensions = {}
        mock_container.service_name = "service"

        worker_ctx = Mock()
        worker_ctx.container = mock_container
        worker_ctx.context_data = {}

        value = Mock()

        rpc_proxy = RpcProxy(
            "service-name", **{parameter: value}
        ).bind(mock_container, "service_rpc")

        rpc_proxy.setup()
        rpc_proxy.rpc_reply_listener.setup()

        service_rpc = rpc_proxy.get_dependency(worker_ctx)

        service_rpc.method.call_async()
        assert producer.publish.call_args[1][parameter] == value

    @pytest.mark.usefixtures('predictable_call_ids')
    def test_headers(self, mock_container, producer):
        """ Headers can be provided at instantiation time, and are merged with
        Nameko headers.
        """
        mock_container.config = {'AMQP_URI': 'memory://localhost'}
        mock_container.shared_extensions = {}
        mock_container.service_name = "service-name"

        # use a real worker context so nameko headers are generated
        service = Mock()
        entrypoint = Mock(method_name="method")
        worker_ctx = WorkerContext(
            mock_container, service, entrypoint, data={'context': 'data'}
        )

        nameko_headers = {
            'nameko.context': 'data',
            'nameko.call_id_stack': ['service-name.method.0'],
        }

        value = {'foo': Mock()}

        rpc_proxy = RpcProxy(
            "service-name", **{'headers': value}
        ).bind(mock_container, "service_rpc")

        rpc_proxy.setup()
        rpc_proxy.rpc_reply_listener.setup()

        service_rpc = rpc_proxy.get_dependency(worker_ctx)

        def merge_dicts(base, *updates):
            merged = base.copy()
            [merged.update(update) for update in updates]
            return merged

        service_rpc.method.call_async()
        assert producer.publish.call_args[1]['headers'] == merge_dicts(
            nameko_headers, value
        )

    @patch('nameko.rpc.uuid')
    def test_restricted_parameters(self, patch_uuid, mock_container, producer):
        """ Verify that providing routing parameters at instantiation
        time has no effect.
        """
        mock_container.config = {'AMQP_URI': 'memory://localhost'}
        mock_container.shared_extensions = {}
        mock_container.service_name = "service"

        worker_ctx = Mock()
        worker_ctx.container = mock_container
        worker_ctx.context_data = {}

        uuid1 = uuid.uuid4()
        uuid2 = uuid.uuid4()
        patch_uuid.uuid4.side_effect = [uuid1, uuid2]

        restricted_params = (
            'exchange', 'routing_key', 'mandatory',
            'correlation_id', 'reply_to'
        )

        rpc_proxy = RpcProxy(
            "service", **{param: Mock() for param in restricted_params}
        ).bind(mock_container, "service_rpc")

        rpc_proxy.setup()
        rpc_proxy.rpc_reply_listener.setup()

        service_rpc = rpc_proxy.get_dependency(worker_ctx)

        service_rpc.method.call_async()
        publish_params = producer.publish.call_args[1]

        assert publish_params['exchange'].name == "nameko-rpc"
        assert publish_params['routing_key'] == 'service.method'
        assert publish_params['mandatory'] is True
        assert publish_params['reply_to'] == str(uuid1)
        assert publish_params['correlation_id'] == str(uuid2)


def test_prefetch_throughput(container_factory, rabbit_config):
    """Make sure even max_workers=1 can consumer faster than 1 msg/second

    Regression test for https://github.com/nameko/nameko/issues/417
    """

    class Service(object):
        name = "service"

        @rpc
        def method(self):
            pass

    rabbit_config[MAX_WORKERS_CONFIG_KEY] = 1
    container = container_factory(Service, rabbit_config)
    container.start()

    replies = []
    with ServiceRpcProxy("service", rabbit_config) as proxy:
        for _ in range(5):
            replies.append(proxy.method.call_async())

        with eventlet.Timeout(1):
            [reply.result() for reply in replies]<|MERGE_RESOLUTION|>--- conflicted
+++ resolved
@@ -9,10 +9,7 @@
 from six.moves import queue
 
 from nameko.constants import MAX_WORKERS_CONFIG_KEY
-<<<<<<< HEAD
-=======
-from nameko.containers import ServiceContainer, WorkerContext
->>>>>>> f09519a1
+from nameko.containers import WorkerContext
 from nameko.events import event_handler
 from nameko.exceptions import (
     IncorrectSignature, MalformedRequest, MethodNotFound, RemoteError,
