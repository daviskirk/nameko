--- conflicted
+++ resolved
@@ -494,7 +494,6 @@
     assert injections == [AnyInstanceOf(CallCollectingInjectionProvider)]
 
 
-<<<<<<< HEAD
 def test_check_arguments(container_factory, rabbit_config):
 
     container = container_factory(Service, rabbit_config)
@@ -503,7 +502,8 @@
         with pytest.raises(IncorrectSignature) as exc_info:
             entrypoint('too many args')
         assert exc_info.value.message == "wait() takes no arguments (1 given)"
-=======
+
+
 def test_container_catches_managed_thread_errors(container):
 
     class Broken(Exception):
@@ -515,5 +515,4 @@
     container.spawn_managed_thread(raises)
 
     with pytest.raises(Broken):
-        container.wait()
->>>>>>> eb8d9b6d
+        container.wait()