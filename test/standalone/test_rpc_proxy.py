import socket

import eventlet
import pytest
from eventlet.event import Event
from kombu.connection import Connection
from kombu.message import Message
from mock import Mock, call

from nameko.containers import WorkerContext
from nameko.exceptions import RemoteError, RpcTimeout
from nameko.extensions import DependencyProvider
from nameko.rpc import MethodProxy, Responder, get_rpc_exchange, rpc
from nameko.standalone.rpc import (
    ClusterRpcProxy, ConsumeEvent, ServiceRpcProxy
)
from nameko.testing.waiting import wait_for_call

from test import skip_if_no_toxiproxy


# uses autospec on method; needs newer mock for py3
try:
    from unittest.mock import patch
except ImportError:  # pragma: no cover
    from mock import patch


class ContextReader(DependencyProvider):
    """ Access values from the worker context data.

    This is a test facilty! Write specific Dependencies to make use of
    values in ``WorkerContext.data``, don't expose it directly.
    """

    def get_dependency(self, worker_ctx):
        def get_context_value(key):
            return worker_ctx.data.get(key)
        return get_context_value


class FooService(object):
    name = 'foobar'

    get_context_value = ContextReader()

    @rpc
    def spam(self, ham):
        return ham

    @rpc
    def broken(self):
        raise ExampleError('broken')

    @rpc
    def get_context_data(self, name):
        return self.get_context_value(name)

    @rpc
    def sleep(self, seconds=0):
        eventlet.sleep(seconds)
        return seconds


class ExampleError(Exception):
    pass


class CustomWorkerContext(WorkerContext):
    context_keys = ("custom_header",)


def test_proxy(container_factory, rabbit_config):

    container = container_factory(FooService, rabbit_config)
    container.start()

    with ServiceRpcProxy('foobar', rabbit_config) as foo:
        assert foo.spam(ham='eggs') == 'eggs'
        assert foo.spam(ham='eggs') == 'eggs'  # test re-use


def test_proxy_manual_start_stop(container_factory, rabbit_config):

    container = container_factory(FooService, rabbit_config)
    container.start()

    foobar_proxy = ServiceRpcProxy('foobar', rabbit_config)
    foo = foobar_proxy.start()
    assert foo.spam(ham='eggs') == 'eggs'
    assert foo.spam(ham='eggs') == 'eggs'  # test re-use
    foobar_proxy.stop()


def test_proxy_context_data(container_factory, rabbit_config):

    container = container_factory(FooService, rabbit_config)
    container.start()

    context_data = {'language': 'en'}
    with ServiceRpcProxy('foobar', rabbit_config, context_data) as foo:
        assert foo.get_context_data('language') == 'en'

    context_data = {'language': 'fr'}
    with ServiceRpcProxy('foobar', rabbit_config, context_data) as foo:
        assert foo.get_context_data('language') == 'fr'


def test_proxy_remote_error(container_factory, rabbit_config):

    container = container_factory(FooService, rabbit_config)
    container.start()

    with ServiceRpcProxy("foobar", rabbit_config) as proxy:
        with pytest.raises(RemoteError) as exc_info:
            proxy.broken()
        assert exc_info.value.exc_type == "ExampleError"


def test_proxy_connection_error(container_factory, rabbit_config):

    container = container_factory(FooService, rabbit_config)
    container.start()

    with ServiceRpcProxy("foobar", rabbit_config) as proxy:
        queue_consumer = proxy.reply_listener.queue_consumer
        with patch.object(queue_consumer, 'get_message', autospec=True) as get:
            get.side_effect = socket.error
            with pytest.raises(socket.error):
                proxy.spam("")


@patch('nameko.rpc.RPC_REPLY_QUEUE_TTL', new=100)
def test_reply_queue_removed_on_expiry(
    rabbit_manager, rabbit_config, container_factory
):
    def list_queues():
        vhost = rabbit_config['vhost']
        return [
            queue['name']
            for queue in rabbit_manager.get_queues(vhost=vhost)
        ]

    container = container_factory(FooService, rabbit_config)
    container.start()

    queues_before = list_queues()

    with ServiceRpcProxy('foobar', rabbit_config) as foo:
        queues_during = list_queues()
        assert foo.spam(ham='eggs') == 'eggs'

    eventlet.sleep(0.2)  # sleep for >TTL
    queues_after = list_queues()

    assert queues_before != queues_during
    assert queues_after == queues_before

    # check proxy re-use
    with ServiceRpcProxy('foobar', rabbit_config) as foo:
        assert foo.spam(ham='eggs') == 'eggs'
        assert foo.spam(ham='eggs') == 'eggs'

    eventlet.sleep(0.15)  # sleep for >TTL
    queues_after = list_queues()
    assert queues_after == queues_before


@patch('nameko.rpc.RPC_REPLY_QUEUE_TTL', new=100)
def test_reply_queue_not_removed_while_in_use(
    rabbit_manager, rabbit_config, container_factory
):
    def list_queues():
        vhost = rabbit_config['vhost']
        return [
            queue['name']
            for queue in rabbit_manager.get_queues(vhost=vhost)
        ]

    container = container_factory(FooService, rabbit_config)
    container.start()

    # check proxy re-use
    with ServiceRpcProxy('foobar', rabbit_config) as foo:
        queues_before = list_queues()
        # sleep for 2x TTL
        assert foo.sleep(0.2) == 0.2
        queues_between = list_queues()
        assert foo.spam(ham='eggs') == 'eggs'
        queues_after = list_queues()

    assert queues_before == queues_between == queues_after


def test_unexpected_correlation_id(container_factory, rabbit_config):
    container = container_factory(FooService, rabbit_config)
    container.start()

    with ServiceRpcProxy("foobar", rabbit_config) as proxy:

        message = Message(channel=None, properties={
            'reply_to': proxy.reply_listener.routing_key,
            'correlation_id': 'invalid',
        })
        amqp_uri = container.config['AMQP_URI']
        exchange = get_rpc_exchange(container.config)

        responder = Responder(amqp_uri, exchange, "json", message)
        with patch('nameko.standalone.rpc._logger', autospec=True) as logger:
            responder.send_response(None, None)
            assert proxy.spam(ham='eggs') == 'eggs'
            assert logger.debug.call_count == 1


def test_async_rpc(container_factory, rabbit_config):

    container = container_factory(FooService, rabbit_config)
    container.start()

    with ServiceRpcProxy('foobar', rabbit_config) as foo:
        rep1 = foo.spam.call_async(ham=1)
        rep2 = foo.spam.call_async(ham=2)
        rep3 = foo.spam.call_async(ham=3)
        rep4 = foo.spam.call_async(ham=4)
        rep5 = foo.spam.call_async(ham=5)
        assert rep2.result() == 2
        assert rep3.result() == 3
        assert rep1.result() == 1
        assert rep4.result() == 4
        assert rep5.result() == 5


def test_multiple_proxies(container_factory, rabbit_config):
    container = container_factory(FooService, rabbit_config)
    container.start()

    with ServiceRpcProxy('foobar', rabbit_config) as proxy1:
        res1 = proxy1.spam.call_async(ham=1)

        with ServiceRpcProxy('foobar', rabbit_config) as proxy2:
            res2 = proxy2.spam.call_async(ham=2)

            assert res1.result() == 1
            assert res2.result() == 2


def test_multiple_calls_to_result(container_factory, rabbit_config):
    container = container_factory(FooService, rabbit_config)
    container.start()

    with ServiceRpcProxy('foobar', rabbit_config) as proxy:
        res = proxy.spam.call_async(ham=1)
        res.result()
        res.result()


@skip_if_no_toxiproxy
class TestDisconnectWithPendingReply(object):

    @pytest.yield_fixture
    def toxic_rpc_proxy(self, rabbit_config, toxiproxy):
        rabbit_config['AMQP_URI'] = toxiproxy.uri
        with ClusterRpcProxy(rabbit_config) as proxy:
            yield proxy

    def test_disconnect_with_pending_reply(
        self, container_factory, rabbit_manager, rabbit_config,
        toxic_rpc_proxy, toxiproxy
    ):
        block = Event()

        class Service(object):
            name = "service"

            @rpc
            def method(self, arg):
                block.wait()
                return arg

        container = container_factory(Service, rabbit_config)
        container.start()

        # make an async call that will block,
        # wait for the worker to have spawned
        with wait_for_call(container, 'spawn_worker'):
            res = toxic_rpc_proxy.service.method.call_async('msg1')

        try:
            # disconnect
            toxiproxy.disable()

            # rpc proxy should return an error for the request in flight.
            # it also attempts to reconnect and throws on failure
            with pytest.raises(socket.error):
                res.result()

        finally:
            # reconnect
            block.send(True)
            toxiproxy.enable()

        # proxy will not work afterwards
        with pytest.raises(RuntimeError):
<<<<<<< HEAD
            toxic_rpc_proxy.service.method("msg2")
=======
            toxic_rpc_proxy.service.method("msg3")
>>>>>>> ed8ea572


class TestConsumeEvent(object):

    @pytest.fixture
    def queue_consumer(self):
        queue_consumer = Mock()
        queue_consumer.stopped = False
        queue_consumer.connection.connected = True
        return queue_consumer

    def test_wait(self, queue_consumer):
        correlation_id = 1
        event = ConsumeEvent(queue_consumer, correlation_id)

        result = "result"

        def get_message(correlation_id):
            event.send(result)
        queue_consumer.get_message.side_effect = get_message

        assert event.wait() == result
        assert queue_consumer.get_message.call_args == call(correlation_id)

    def test_wait_exception_while_waiting(self, queue_consumer):
        correlation_id = 1
        event = ConsumeEvent(queue_consumer, correlation_id)

        exc = ExampleError()

        def get_message(correlation_id):
            event.send_exception(exc)
        queue_consumer.get_message.side_effect = get_message

        with pytest.raises(ExampleError):
            event.wait()
        assert queue_consumer.get_message.call_args == call(correlation_id)

    def test_wait_exception_before_wait(self, queue_consumer):
        correlation_id = 1
        event = ConsumeEvent(queue_consumer, correlation_id)

        exc = ExampleError()

        event.send_exception(exc)
        with pytest.raises(ExampleError):
            event.wait()
        assert not queue_consumer.get_message.called

    def test_wait_queue_consumer_stopped(self, queue_consumer):
        correlation_id = 1
        event = ConsumeEvent(queue_consumer, correlation_id)

        queue_consumer.stopped = True

        with pytest.raises(RuntimeError) as raised:
            event.wait()
        assert "stopped" in str(raised.value)
        assert not queue_consumer.get_message.called

    def test_wait_queue_consumer_disconnected(self, queue_consumer):
        correlation_id = 1
        event = ConsumeEvent(queue_consumer, correlation_id)

        queue_consumer.connection.connected = False

        with pytest.raises(RuntimeError) as raised:
            event.wait()
        assert "disconnected" in str(raised.value)
        assert not queue_consumer.get_message.called


def test_timeout_not_needed(container_factory, rabbit_manager, rabbit_config):
    container = container_factory(FooService, rabbit_config)
    container.start()

    with ServiceRpcProxy('foobar', rabbit_config, timeout=1) as proxy:
        assert proxy.sleep() == 0


def test_timeout(container_factory, rabbit_manager, rabbit_config):
    container = container_factory(FooService, rabbit_config)
    container.start()

    with ServiceRpcProxy('foobar', rabbit_config, timeout=.5) as proxy:
        with pytest.raises(RpcTimeout):
            proxy.sleep(seconds=1)

        # make sure we can still use the proxy
        assert proxy.sleep(seconds=0) == 0


def test_no_timeout(
    container_factory, rabbit_manager, rabbit_config
):
    container = container_factory(FooService, rabbit_config)
    container.start()

    with ServiceRpcProxy('foobar', rabbit_config) as proxy:
        with pytest.raises(eventlet.Timeout):
            with eventlet.Timeout(.1):
                proxy.sleep(seconds=1)


def test_async_timeout(
    container_factory, rabbit_manager, rabbit_config
):
    container = container_factory(FooService, rabbit_config)
    container.start()

    with ServiceRpcProxy('foobar', rabbit_config, timeout=.5) as proxy:
        result = proxy.sleep.call_async(seconds=1)
        with pytest.raises(RpcTimeout):
            result.result()

        result = proxy.sleep.call_async(seconds=.2)
        eventlet.sleep(.2)
        result.result()


def test_use_after_close(container_factory, rabbit_manager, rabbit_config):
    container = container_factory(FooService, rabbit_config)
    container.start()

    with ServiceRpcProxy('foobar', rabbit_config) as proxy:
        proxy.spam(ham=1)
        pass

    with pytest.raises(RuntimeError) as exc:
        proxy.spam(ham=1)
    assert 'can no longer be used' in str(exc)


@patch('nameko.rpc.RPC_REPLY_QUEUE_TTL', new=100)
def test_proxy_queue_expired_even_if_unused(rabbit_manager, rabbit_config):
    vhost = rabbit_config['vhost']
    with ServiceRpcProxy('exampleservice', rabbit_config):
        assert len(rabbit_manager.get_queues(vhost)) == 1

    eventlet.sleep(.15)  # sleep for >TTL
    assert len(rabbit_manager.get_queues(vhost)) == 0


def test_cluster_proxy(container_factory, rabbit_manager, rabbit_config):
    container = container_factory(FooService, rabbit_config)
    container.start()

    with ClusterRpcProxy(rabbit_config) as proxy:
        assert proxy.foobar.spam(ham=1) == 1


def test_cluster_proxy_reuse(container_factory, rabbit_manager, rabbit_config):
    container = container_factory(FooService, rabbit_config)
    container.start()

    cluster_proxy = ClusterRpcProxy(rabbit_config)
    with cluster_proxy as proxy:
        assert proxy.foobar.spam(ham=1) == 1

    with cluster_proxy as second_proxy:
        assert second_proxy.foobar.spam(ham=1) == 1


def test_cluster_proxy_dict_access(
    container_factory, rabbit_manager, rabbit_config
):
    container = container_factory(FooService, rabbit_config)
    container.start()

    with ClusterRpcProxy(rabbit_config) as proxy:
        assert proxy['foobar'].spam(ham=3) == 3


def test_recover_from_keyboardinterrupt(
    container_factory, rabbit_manager, rabbit_config
):
    container = container_factory(FooService, rabbit_config)
    container.start()  # create rpc queues
    container.stop()  # but make sure call doesn't complete

    with ServiceRpcProxy('foobar', rabbit_config) as proxy:

        with patch('kombu.connection.Connection.drain_events') as drain_events:
            drain_events.side_effect = KeyboardInterrupt('killing from test')
            with pytest.raises(KeyboardInterrupt):
                proxy.spam(ham=0)

        container = container_factory(FooService, rabbit_config)
        container.start()

        # proxy should still work
        assert proxy.spam(ham=1) == 1


def test_consumer_replacing(container_factory, rabbit_manager, rabbit_config):
    container = container_factory(FooService, rabbit_config)
    container.start()

    class FakeRepliesDict(dict):
        # act like the internal replies dict, but keep a list of messages
        # passing through for later inspection
        def __init__(self):
            self.messages = []

        def __setitem__(self, key, value):
            self.messages.append(value)
            super(FakeRepliesDict, self).__setitem__(key, value)

    fake_replies = FakeRepliesDict()

    with ServiceRpcProxy('foobar', rabbit_config) as proxy:
        # extra setup, as after e.g. connection error
        proxy.reply_listener.queue_consumer._setup_consumer()

        with patch.object(
            proxy.reply_listener.queue_consumer,
            'replies',
            fake_replies
        ):
            count = 10
            replies = [proxy.spam.call_async('hello') for _ in range(count)]
            assert [reply.result() for reply in replies] == ['hello'] * count

    consumer_tags = set()
    # there should only be a single consumer. we check by looking at the
    # consumer tag on the received messages
    for _, message in fake_replies.messages:
        consumer_tags.add(message.delivery_info['consumer_tag'])
    assert len(consumer_tags) == 1


@skip_if_no_toxiproxy
class TestStandaloneProxyDisconnections(object):

    @pytest.fixture(autouse=True)
    def container(self, container_factory, rabbit_config):

        class Service(object):
            name = "service"

            @rpc
            def echo(self, arg):
                return arg

        config = rabbit_config

        container = container_factory(Service, config)
        container.start()

    @pytest.yield_fixture(autouse=True)
    def retry(self, request):
        retry = False
        if "publish_retry" in request.keywords:
            retry = True

        with patch.object(MethodProxy.publisher_cls, 'retry', new=retry):
            yield

    @pytest.yield_fixture(params=[True, False])
    def use_confirms(self, request):
        with patch.object(
            MethodProxy.publisher_cls, 'use_confirms', new=request.param
        ):
            yield request.param

    @pytest.yield_fixture(autouse=True)
    def toxic_rpc_proxy(self, toxiproxy):
        with patch.object(MethodProxy, 'amqp_uri', new=toxiproxy.uri):
            yield

    @pytest.yield_fixture
    def service_rpc(self, rabbit_config):
        with ServiceRpcProxy("service", rabbit_config) as proxy:
            yield proxy

    @pytest.mark.usefixtures('use_confirms')
    def test_normal(self, service_rpc):
        assert service_rpc.echo(1) == 1
        assert service_rpc.echo(2) == 2

    @pytest.mark.usefixtures('use_confirms')
    def test_down(self, service_rpc, toxiproxy):
        toxiproxy.disable()

        with pytest.raises(socket.error) as exc_info:
            service_rpc.echo(1)
        assert "ECONNREFUSED" in str(exc_info.value)

    @pytest.mark.usefixtures('use_confirms')
    def test_timeout(self, service_rpc, toxiproxy):
        toxiproxy.set_timeout()

        with pytest.raises(IOError) as exc_info:
            service_rpc.echo(1)
        assert "Socket closed" in str(exc_info.value)

    def test_reuse_when_down(self, service_rpc, toxiproxy):
        """ Verify we detect stale connections.

        Publish confirms are required for this functionality. Without confirms
        the later messages are silently lost and the test hangs waiting for a
        response.
        """
        assert service_rpc.echo(1) == 1

        toxiproxy.disable()

        # publisher cannot connect, raises
        with pytest.raises(IOError) as exc_info:
            service_rpc.echo(2)
        assert (
            # expect the write to raise a BrokenPipe or, if it succeeds,
            # the socket to be closed on the subsequent confirmation read
            "Broken pipe" in str(exc_info.value) or
            "Socket closed" in str(exc_info.value)
        )

    def test_reuse_when_recovered(self, service_rpc, toxiproxy):
        """ Verify we detect and recover from stale connections.

        Publish confirms are required for this functionality. Without confirms
        the later messages are silently lost and the test hangs waiting for a
        response.
        """
        assert service_rpc.echo(1) == 1

        toxiproxy.disable()

        # publisher cannot connect, raises
        with pytest.raises(IOError) as exc_info:
            service_rpc.echo(2)
        assert (
            # expect the write to raise a BrokenPipe or, if it succeeds,
            # the socket to be closed on the subsequent confirmation read
            "Broken pipe" in str(exc_info.value) or
            "Socket closed" in str(exc_info.value)
        )

        toxiproxy.enable()

        assert service_rpc.echo(3) == 3

    @pytest.mark.publish_retry
    def test_with_retry_policy(self, service_rpc, toxiproxy):
        """ Verify we automatically recover from stale connections.

        Publish confirms are required for this functionality. Without confirms
        the later messages are silently lost and the test hangs waiting for a
        response.
        """
        assert service_rpc.echo(1) == 1

        toxiproxy.disable()

        def enable_after_retry(args, kwargs, res, exc_info):
            toxiproxy.enable()
            return True

        # subsequent calls succeed (after reconnecting via retry policy)
        with wait_for_call(Connection, 'connect', callback=enable_after_retry):
            assert service_rpc.echo(2) == 2


@skip_if_no_toxiproxy
class TestStandaloneProxyConsumerDisconnections(object):

    @pytest.fixture(autouse=True)
    def container(self, container_factory, rabbit_config):

        class Service(object):
            name = "service"

            @rpc
            def echo(self, arg):
                print("ECHO!", arg)
                return arg

        config = rabbit_config

        container = container_factory(Service, config)
        container.start()

    @pytest.yield_fixture(autouse=True)
    def non_toxic_rpc_proxy(self, rabbit_config):
        """ Fix the AMQP URI passes to the publisher so we're only testing
        the effect of the broken connection on the consumer.
        """
        amqp_uri = rabbit_config['AMQP_URI']
        with patch.object(MethodProxy, 'amqp_uri', new=amqp_uri):
            yield

    @pytest.yield_fixture
    def service_rpc(self, toxiproxy, rabbit_config):

        config = rabbit_config.copy()
        config['AMQP_URI'] = toxiproxy.uri

        with ServiceRpcProxy("service", config) as proxy:
            yield proxy

    def test_normal(self, service_rpc):
        assert service_rpc.echo(1) == 1
        assert service_rpc.echo(2) == 2

    def test_down(self, service_rpc, toxiproxy):
        toxiproxy.disable()

        # fails to set up initial consumer
        with pytest.raises(socket.error) as exc_info:
            service_rpc.echo(1)
        assert "ECONNREFUSED" in str(exc_info.value)

    def test_timeout(self, service_rpc, toxiproxy):
        toxiproxy.set_timeout(stream="downstream")

        with pytest.raises(IOError) as exc_info:
            service_rpc.echo(1)
        assert "Socket closed" in str(exc_info.value)

    def test_reuse_when_down(self, service_rpc, toxiproxy):
        assert service_rpc.echo(1) == 1

        toxiproxy.disable()

        with pytest.raises(socket.error) as exc_info:
            service_rpc.echo(2)
        assert "ECONNREFUSED" in str(exc_info.value)

    def test_reuse_when_recovered(self, service_rpc, toxiproxy):
        assert service_rpc.echo(1) == 1

        toxiproxy.disable()

        with pytest.raises(socket.error) as exc_info:
            service_rpc.echo(2)
        assert "ECONNREFUSED" in str(exc_info.value)

        toxiproxy.enable()

        # can't reuse it
        with pytest.raises(RuntimeError) as raised:
            service_rpc.echo(3)
        assert "This consumer has been disconnected" in str(raised.value)<|MERGE_RESOLUTION|>--- conflicted
+++ resolved
@@ -301,11 +301,7 @@
 
         # proxy will not work afterwards
         with pytest.raises(RuntimeError):
-<<<<<<< HEAD
             toxic_rpc_proxy.service.method("msg2")
-=======
-            toxic_rpc_proxy.service.method("msg3")
->>>>>>> ed8ea572
 
 
 class TestConsumeEvent(object):
