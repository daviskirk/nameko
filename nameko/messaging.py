--- conflicted
+++ resolved
@@ -15,7 +15,7 @@
 from kombu import Connection
 from kombu.common import maybe_declare
 from kombu.mixins import ConsumerMixin
-from six.moves import queue
+from six.moves import queue as Queue
 
 from nameko.amqp import (
     UndeliverableMessage, get_connection, get_producer, verify_amqp_uri)
@@ -178,7 +178,6 @@
             elif exchange is not None:
                 maybe_declare(exchange, conn)
 
-<<<<<<< HEAD
     def publish(self, propagating_headers, msg, **kwargs):
         """
         """
@@ -201,43 +200,8 @@
         for key in self.encoding_options:
             if key not in kwargs:
                 kwargs[key] = self.encoding_options[key]
-=======
-    def get_dependency(self, worker_ctx):
-        def publish(msg, **kwargs):
-            exchange = self.exchange
-            serializer = self.serializer
-
-            if exchange is None and self.queue is not None:
-                exchange = self.queue.exchange
-
-            retry = kwargs.pop('retry', self.retry)
-            retry_policy = kwargs.pop('retry_policy', self.retry_policy)
-            mandatory = kwargs.pop('mandatory', False)
-
-            with get_producer(self.amqp_uri, self.use_confirms) as producer:
-                headers = self.get_message_headers(worker_ctx)
-                producer.publish(
-                    msg, exchange=exchange, headers=headers,
-                    serializer=serializer, retry=retry,
-                    retry_policy=retry_policy, mandatory=mandatory,
-                    **kwargs
-                )
-
-                if mandatory:
-                    if not self.use_confirms:
-                        warnings.warn(
-                            "Mandatory delivery was requested, but "
-                            "unroutable messages cannot be detected without "
-                            "publish confirms enabled."
-                        )
-                    try:
-                        returned_messages = producer.channel.returned_messages
-                        returned = returned_messages.get_nowait()
-                    except queue.Empty:
-                        pass
-                    else:
-                        raise UndeliverableMessage(returned)
->>>>>>> d71e02cf
+
+        mandatory = kwargs.pop('mandatory', False)
 
         with get_producer(self.amqp_uri, self.use_confirms) as producer:
 
@@ -247,8 +211,24 @@
                 headers=headers,
                 retry=retry,
                 retry_policy=retry_policy,
+                mandatory=mandatory,
                 **kwargs
             )
+
+            if mandatory:
+                if not self.use_confirms:
+                    warnings.warn(
+                        "Mandatory delivery was requested, but "
+                        "unroutable messages cannot be detected without "
+                        "publish confirms enabled."
+                    )
+                try:
+                    returned_messages = producer.channel.returned_messages
+                    returned = returned_messages.get_nowait()
+                except Queue.Empty:
+                    pass
+                else:
+                    raise UndeliverableMessage(returned)
 
     def get_dependency(self, worker_ctx):
         propagate_headers = self.get_message_headers(worker_ctx)
