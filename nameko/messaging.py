--- conflicted
+++ resolved
@@ -3,11 +3,6 @@
 '''
 from __future__ import absolute_import
 
-<<<<<<< HEAD
-import socket
-=======
-import warnings
->>>>>>> a6d2f84c
 from functools import partial
 from logging import getLogger
 import warnings
