--- conflicted
+++ resolved
@@ -1,65 +1,9 @@
-<<<<<<< HEAD
-from logging import getLogger
-
-import eventlet
-
-from nameko.exceptions import WaiterTimeout
-
-
-log = getLogger(__name__)
-
-_conndrainers = {}
-
-
-def _has_waiters(greenthread):
-    return bool(greenthread._exit_event._waiters)
-
-
-def consumefrom(conn):
-    id_ = id(conn)
-    gt = _conndrainers.get(id_)
-    if gt is None or gt.dead:
-        gt = _conndrainers[id_] = eventlet.spawn(conn.drain_events)
-    try:
-        return gt.wait()
-    finally:
-        if not _has_waiters(gt):
-            _conndrainers.pop(id_, None)
+from kombu.common import itermessages
 
 
 def queue_iterator(queue, no_ack=False, timeout=None):
     channel = queue.channel
-    buf = []
-
-    def callback(message):
-        try:
-            message = channel.message_to_python(message)
-        except AttributeError as e:
-            # TODO: We should never have a channel without a
-            #       .message_to_python()
-            #       No tests come here, but we want to be safe
-            #       until we are 100% sure.
-            #       This also swallows errors during message deserialization.
-            #       So, which issue are we trying to ignore.
-            log.warn('Hidden Error, calling channel.message_to_python(): %s', e)
-
-        buf.append(message)
-=======
-from kombu.common import itermessages
-
-
-def queue_iterator(queue, channel=None, no_ack=False, timeout=None):
-    if queue.is_bound:
-        if channel is not None:
-            raise TypeError('channel specified when queue is bound')
-        channel = queue.channel
-    elif channel is not None:
-        queue.bind(channel)
-    else:
-        raise TypeError('channel can not be None for unbound queue')
-    channel = queue.channel
->>>>>>> b97046d6
 
     for _, msg in itermessages(channel.connection, channel,
             queue, no_ack=no_ack, timeout=timeout):
-        yield msg
+        yield msg