import sys
import inspect
import re

import eventlet
from eventlet.queue import LightQueue


<<<<<<< HEAD
REDACTED = "********"


def get_redacted_args(entrypoint, *args, **kwargs):
    """ Utility function for use with entrypoints that are marked with
    ``sensitive_variables`` -- e.g. :class:`nameko.rpc.Rpc` and
    :class:`nameko.events.EventHandler`.

    :Parameters:
        entrypoint : :class:`~nameko.extensions.Entrypoint`
            The entrypoint that fired.
        args : tuple
            Positional arguments for the method call.
        kwargs : dict
            Keyword arguments for the method call.

    The entrypoint should have a ``sensitive_variables`` attribute, the value
    of which is a string or tuple of strings specifying the arguments or
    partial arguments that should be redacted. To partially redact an argument,
    the following syntax is used::

        <argument-name>.<dict-key>[<list-index>]

    :Returns:
        A dictionary as returned by :func:`inspect.getargspec`, but with
        sensitive arguments or partial arguments redacted.

    .. note::

        This function does not raise if one of the ``sensitive_variables``
        doesn't match or partially match the calling ``args`` and ``kwargs``.
        This allows "fuzzier" pattern matching (e.g. redact a field if it is
        present, and otherwise do nothing).

        To avoid exposing sensitive variables through a typo, it is recommend
        to test the configuration of each entrypoint with
        ``sensitive_variables`` individually. For example:

        .. code-block:: python

            class Service(object):
                @rpc(sensitive_variables="foo.bar")
                def method(self, foo):
                    pass

            container = ServiceContainer(Service, {})
            entrypoint = get_extension(container, Rpc, method_name="method")

            # no redaction
            foo = "arg"
            expected_foo = {'foo': "arg"}
            assert get_redacted_args(entrypoint, foo) == expected

            # 'bar' key redacted
            foo = {'bar': "secret value", 'baz': "normal value"}
            expected = {'foo': {'bar': "********", 'baz': "normal value"}}
            assert get_redacted_args(entrypoint, foo) == expected

    .. seealso::

        The tests for this utility demonstrate its full usage:
        :class:`test.test_utils.TestGetRedactedArgs`

    """
    sensitive_variables = entrypoint.sensitive_variables
    if isinstance(sensitive_variables, basestring):
        sensitive_variables = (sensitive_variables,)

    method = getattr(entrypoint.container.service_cls, entrypoint.method_name)
    argspec = inspect.getcallargs(method, None, *args, **kwargs)
    del argspec['self']

    def redact(data, keys):
        key = keys[0]
        if len(keys) == 1:
            try:
                data[key] = REDACTED
            except (KeyError, IndexError, TypeError):
                pass
        else:
            if key in data:
                redact(data[key], keys[1:])

    for variable in sensitive_variables:
        keys = []
        for dict_key, list_index in re.findall("(\w+)|\[(\d+)\]", variable):
            if dict_key:
                keys.append(dict_key)
            elif list_index:
                keys.append(int(list_index))

        if keys[0] in argspec:
            redact(argspec, keys)

    return argspec


def repr_safe_str(value):
    """ Transform `value` into a bytestring safe for use in a (python2) repr.

    Strings that are already bytestrings are returned unchanged. Unicode
    strings are encoded with UTF-8. Falls back to ``repr(value)`` if the
    encoding fails for any reason.
    """
    if isinstance(value, bytes):
        return value
    try:
        return value.encode('utf-8')
    except Exception:
        return repr(value)


=======
>>>>>>> 3f0cbc05
def fail_fast_imap(pool, call, items):
    """ Run a function against each item in a given list, yielding each
    function result in turn, where the function call is handled in a
    :class:`~eventlet.greenthread.GreenThread` spawned by the provided pool.

    If any function raises an exception, all other ongoing threads are killed,
    and the exception is raised to the caller.

    This function is similar to :meth:`~eventlet.greenpool.GreenPool.imap`.

    :param pool: Pool to spawn function threads from
    :type pool: eventlet.greenpool.GreenPool
    :param call: Function call to make, expecting to receive an item from the
        given list
    """
    result_queue = LightQueue(maxsize=len(items))
    spawned_threads = set()

    def handle_result(finished_thread):
        try:
            thread_result = finished_thread.wait()
            spawned_threads.remove(finished_thread)
            result_queue.put((thread_result, None))
        except Exception:
            spawned_threads.remove(finished_thread)
            result_queue.put((None, sys.exc_info()))

    for item in items:
        gt = pool.spawn(call, item)
        spawned_threads.add(gt)
        gt.link(handle_result)

    while spawned_threads:
        result, exc_info = result_queue.get()
        if exc_info is not None:
            # Kill all other ongoing threads
            for ongoing_thread in spawned_threads:
                ongoing_thread.kill()
            # simply raising here (even raising a full exc_info) isn't
            # sufficient to preserve the original stack trace.
            # greenlet.throw() achieves this.
            eventlet.getcurrent().throw(*exc_info)
        yield result


class SpawningProxy(object):
    def __init__(self, items, abort_on_error=False):
        """ Wraps an iterable set of items such that a call on the returned
        SpawningProxy instance will spawn a call in a
        :class:`~eventlet.greenthread.GreenThread` for each item.

        Returns when every spawned thread has completed.

        :param items: Iterable item set to process
        :param abort_on_error: If True, any exceptions raised on an individual
            item call will cause all peer item call threads to be killed, and
            for the exception to be propagated to the caller immediately.
        """
        self._items = items
        self.abort_on_error = abort_on_error

    def __getattr__(self, name):

        def spawning_method(*args, **kwargs):
            items = self._items
            if items:
                pool = eventlet.GreenPool(len(items))

                def call(item):
                    return getattr(item, name)(*args, **kwargs)

                if self.abort_on_error:
                    return list(fail_fast_imap(pool, call, self._items))
                else:
                    return list(pool.imap(call, self._items))
        return spawning_method


class SpawningSet(set):
    """ A set with an ``.all`` property that will spawn a method call on each
    item in the set into its own (parallel) greenthread.
    """
    @property
    def all(self):
        return SpawningProxy(self)<|MERGE_RESOLUTION|>--- conflicted
+++ resolved
@@ -6,7 +6,6 @@
 from eventlet.queue import LightQueue
 
 
-<<<<<<< HEAD
 REDACTED = "********"
 
 
@@ -104,23 +103,6 @@
     return argspec
 
 
-def repr_safe_str(value):
-    """ Transform `value` into a bytestring safe for use in a (python2) repr.
-
-    Strings that are already bytestrings are returned unchanged. Unicode
-    strings are encoded with UTF-8. Falls back to ``repr(value)`` if the
-    encoding fails for any reason.
-    """
-    if isinstance(value, bytes):
-        return value
-    try:
-        return value.encode('utf-8')
-    except Exception:
-        return repr(value)
-
-
-=======
->>>>>>> 3f0cbc05
 def fail_fast_imap(pool, call, items):
     """ Run a function against each item in a given list, yielding each
     function result in turn, where the function call is handled in a
